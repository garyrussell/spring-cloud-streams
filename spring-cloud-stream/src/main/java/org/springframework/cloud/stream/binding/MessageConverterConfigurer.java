--- conflicted
+++ resolved
@@ -352,8 +352,6 @@
 
 		@Override
 		public Message<?> doPreSend(Message<?> message, MessageChannel channel) {
-
-<<<<<<< HEAD
 			// If handler is a function, FunctionInvoker will already perform message
 			// conversion.
 			// In fact in the future we should consider propagating knowledge of the
@@ -364,16 +362,6 @@
 				return message;
 			}
 
-=======
-			// If handler is a function, FunctionInvoker will already perform message conversion.
-			// In fact in the future we should consider propagating knowledge of the default content type
-			//to MessageConverters instead of interceptors
-			if (message.getPayload() instanceof byte[] && message.getHeaders().containsKey(MessageHeaders.CONTENT_TYPE)) {
-				return message;
-			}
-
-
->>>>>>> 5b39e57a
 			// ===== 1.3 backward compatibility code part-1 ===
 			String oct = message.getHeaders().containsKey(MessageHeaders.CONTENT_TYPE)
 					? message.getHeaders().get(MessageHeaders.CONTENT_TYPE).toString()
