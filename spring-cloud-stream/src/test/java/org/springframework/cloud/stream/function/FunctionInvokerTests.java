/*
 * Copyright 2018-2019 the original author or authors.
 *
 * Licensed under the Apache License, Version 2.0 (the "License");
 * you may not use this file except in compliance with the License.
 * You may obtain a copy of the License at
 *
 *      http://www.apache.org/licenses/LICENSE-2.0
 *
 * Unless required by applicable law or agreed to in writing, software
 * distributed under the License is distributed on an "AS IS" BASIS,
 * WITHOUT WARRANTIES OR CONDITIONS OF ANY KIND, either express or implied.
 * See the License for the specific language governing permissions and
 * limitations under the License.
 */

package org.springframework.cloud.stream.function;

import java.lang.reflect.Field;
import java.util.function.Consumer;
import java.util.function.Function;

import org.junit.Test;
import reactor.core.publisher.Flux;

import org.springframework.boot.WebApplicationType;
import org.springframework.boot.autoconfigure.EnableAutoConfiguration;
import org.springframework.boot.builder.SpringApplicationBuilder;
import org.springframework.cloud.function.context.FunctionCatalog;
import org.springframework.cloud.function.context.catalog.FunctionInspector;
import org.springframework.cloud.stream.annotation.EnableBinding;
import org.springframework.cloud.stream.annotation.StreamMessageConverter;
import org.springframework.cloud.stream.binder.test.InputDestination;
import org.springframework.cloud.stream.binder.test.OutputDestination;
import org.springframework.cloud.stream.binder.test.TestChannelBinderConfiguration;
import org.springframework.cloud.stream.config.BindingServiceProperties;
import org.springframework.cloud.stream.converter.CompositeMessageConverterFactory;
import org.springframework.cloud.stream.function.pojo.Baz;
import org.springframework.cloud.stream.function.pojo.ErrorBaz;
import org.springframework.cloud.stream.messaging.Processor;
import org.springframework.context.ConfigurableApplicationContext;
import org.springframework.context.annotation.Bean;
import org.springframework.integration.support.MessageBuilder;
import org.springframework.messaging.Message;
import org.springframework.messaging.MessageHeaders;
import org.springframework.messaging.converter.MessageConverter;
import org.springframework.messaging.support.GenericMessage;
import org.springframework.util.ReflectionUtils;

import static org.assertj.core.api.Assertions.assertThat;

/**
 * @author Oleg Zhurakousky
 * @author Tolga Kavukcu
 *
 */
public class FunctionInvokerTests {

	private static String testWithFluxedConsumerValue;

	@Test
	public void testFunctionHonorsOutboundBindingContentType() {
		try (ConfigurableApplicationContext context = new SpringApplicationBuilder(
				TestChannelBinderConfiguration.getCompleteConfiguration(
						ConverterDoesNotProduceCTConfiguration.class))
								.web(WebApplicationType.NONE)
								.run("--spring.jmx.enabled=false",
										"--spring.cloud.stream.function.definition=func",
										"--spring.cloud.stream.bindings.output.contentType=text/plain")) {

			InputDestination inputDestination = context.getBean(InputDestination.class);
			OutputDestination outputDestination = context
					.getBean(OutputDestination.class);

			Message<byte[]> inputMessage = MessageBuilder
					.withPayload("{\"name\":\"bob\"}".getBytes())
					.setHeader(MessageHeaders.CONTENT_TYPE, "foo/bar").build();
			inputDestination.send(inputMessage);

			Message<byte[]> outputMessage = outputDestination.receive();
			assertThat(outputMessage.getHeaders().get(MessageHeaders.CONTENT_TYPE)
					.toString()).isEqualTo("text/plain");

		}
	}

	@Test
	public void testFunctionHonorsConverterSetContentType() {
		try (ConfigurableApplicationContext context = new SpringApplicationBuilder(
				TestChannelBinderConfiguration.getCompleteConfiguration(
						ConverterInjectingCTConfiguration.class))
								.web(WebApplicationType.NONE)
								.run("--spring.jmx.enabled=false",
										"--spring.cloud.stream.function.definition=func",
										"--spring.cloud.stream.bindings.output.contentType=text/plain")) {

			InputDestination inputDestination = context.getBean(InputDestination.class);
			OutputDestination outputDestination = context
					.getBean(OutputDestination.class);

			Message<byte[]> inputMessage = MessageBuilder
					.withPayload("{\"name\":\"bob\"}".getBytes())
					.setHeader(MessageHeaders.CONTENT_TYPE, "foo/bar").build();
			inputDestination.send(inputMessage);

			Message<byte[]> outputMessage = outputDestination.receive();
			assertThat(outputMessage.getHeaders().get(MessageHeaders.CONTENT_TYPE)
					.toString()).isEqualTo("ping/pong");

		}
	}

	@Test
	public void testFunctionHonorsOutboundBindingContentType() {
		try (ConfigurableApplicationContext context = new SpringApplicationBuilder(
				TestChannelBinderConfiguration.getCompleteConfiguration(ConverterDoesNotProduceCTConfiguration.class)).web(
				WebApplicationType.NONE)
				.run("--spring.jmx.enabled=false",
						"--spring.cloud.stream.function.definition=func",
						"--spring.cloud.stream.bindings.output.contentType=text/plain")) {

			InputDestination inputDestination = context.getBean(InputDestination.class);
			OutputDestination outputDestination = context.getBean(OutputDestination.class);

			Message<byte[]> inputMessage = MessageBuilder.withPayload("{\"name\":\"bob\"}".getBytes())
					.setHeader(MessageHeaders.CONTENT_TYPE, "foo/bar").build();
			inputDestination.send(inputMessage);

			Message<byte[]> outputMessage = outputDestination.receive();
			assertEquals("text/plain", outputMessage.getHeaders().get(MessageHeaders.CONTENT_TYPE).toString());

		}
	}

	@EnableAutoConfiguration
	@EnableBinding(Processor.class)
	public static class ConverterDoesNotProduceCTConfiguration {

		@Bean
		public Function<String, String> func() {
			return x -> x;
		}

		@StreamMessageConverter
		public MessageConverter customConverter() {
			return new MessageConverter() {

				@Override
				public Message<?> toMessage(Object payload, MessageHeaders headers) {
					return new GenericMessage<byte[]>(((String)payload).getBytes());
				}

				@Override
				public Object fromMessage(Message<?> message, Class<?> targetClass) {
					String contentType = (String) message.getHeaders().get(MessageHeaders.CONTENT_TYPE).toString();
					if (contentType.equals("foo/bar")) {
						return new String((byte[])message.getPayload());
					}
					return null;
				}
			};
		}
	}

	@Test
	public void testFunctionHonorsConverterSetContentType() {
		try (ConfigurableApplicationContext context = new SpringApplicationBuilder(
				TestChannelBinderConfiguration.getCompleteConfiguration(ConverterInjectingCTConfiguration.class)).web(
				WebApplicationType.NONE)
				.run("--spring.jmx.enabled=false",
						"--spring.cloud.stream.function.definition=func",
						"--spring.cloud.stream.bindings.output.contentType=text/plain")) {

			InputDestination inputDestination = context.getBean(InputDestination.class);
			OutputDestination outputDestination = context.getBean(OutputDestination.class);

			Message<byte[]> inputMessage = MessageBuilder.withPayload("{\"name\":\"bob\"}".getBytes())
					.setHeader(MessageHeaders.CONTENT_TYPE, "foo/bar").build();
			inputDestination.send(inputMessage);

			Message<byte[]> outputMessage = outputDestination.receive();
			assertEquals("ping/pong", outputMessage.getHeaders().get(MessageHeaders.CONTENT_TYPE).toString());

		}
	}

	@EnableAutoConfiguration
	@EnableBinding(Processor.class)
	public static class ConverterInjectingCTConfiguration {

		@Bean
		public Function<String, String> func() {
			return x -> x;
		}

		@StreamMessageConverter
		public MessageConverter customConverter() {
			return new MessageConverter() {

				@Override
				public Message<?> toMessage(Object payload, MessageHeaders headers) {
					return MessageBuilder.withPayload(((String)payload).getBytes()).setHeader(MessageHeaders.CONTENT_TYPE, "ping/pong").build();
				}

				@Override
				public Object fromMessage(Message<?> message, Class<?> targetClass) {
					String contentType = (String) message.getHeaders().get(MessageHeaders.CONTENT_TYPE).toString();
					if (contentType.equals("foo/bar")) {
						return new String((byte[])message.getPayload());
					}
					return null;
				}
			};
		}
	}

	@Test
	public void testSameMessageTypesAreNotConverted() {
		try (ConfigurableApplicationContext context = new SpringApplicationBuilder(
				TestChannelBinderConfiguration
						.getCompleteConfiguration(MyFunctionsConfiguration.class))
								.web(WebApplicationType.NONE)
								.run("--spring.jmx.enabled=false")) {

			Message<Foo> inputMessage = new GenericMessage<>(new Foo());

			StreamFunctionProperties functionProperties = createStreamFunctionProperties();

			functionProperties.setDefinition("messageToMessageSameType");
			FunctionInvoker<Foo, Foo> messageToMessageSameType = new FunctionInvoker<>(
					functionProperties,
					new FunctionCatalogWrapper(context.getBean(FunctionCatalog.class)),
					context.getBean(FunctionInspector.class),
					context.getBean(CompositeMessageConverterFactory.class));
			Message<Foo> outputMessage = messageToMessageSameType
					.apply(Flux.just(inputMessage)).blockFirst();
			assertThat(inputMessage).isSameAs(outputMessage);

			functionProperties.setDefinition("pojoToPojoSameType");
			FunctionInvoker<Foo, Foo> pojoToPojoSameType = new FunctionInvoker<>(
					functionProperties,
					new FunctionCatalogWrapper(context.getBean(FunctionCatalog.class)),
					context.getBean(FunctionInspector.class),
					context.getBean(CompositeMessageConverterFactory.class));
			outputMessage = pojoToPojoSameType.apply(Flux.just(inputMessage))
					.blockFirst();
			assertThat(inputMessage.getPayload()).isEqualTo(outputMessage.getPayload());

			functionProperties.setDefinition("messageToMessageNoType");
			FunctionInvoker<Foo, Foo> messageToMessageNoType = new FunctionInvoker<>(
					functionProperties,
					new FunctionCatalogWrapper(context.getBean(FunctionCatalog.class)),
					context.getBean(FunctionInspector.class),
					context.getBean(CompositeMessageConverterFactory.class));
			outputMessage = messageToMessageNoType.apply(Flux.just(inputMessage))
					.blockFirst();
			assertThat(outputMessage).isInstanceOf(Message.class);

			functionProperties.setDefinition("withException");
			FunctionInvoker<Foo, Foo> withException = new FunctionInvoker<>(
					functionProperties,
					new FunctionCatalogWrapper(context.getBean(FunctionCatalog.class)),
					context.getBean(FunctionInspector.class),
					context.getBean(CompositeMessageConverterFactory.class));

			Flux<Message<Foo>> fluxOfMessages = Flux
					.just(new GenericMessage<>(new ErrorFoo()), inputMessage);
			Message<Foo> resultMessage = withException.apply(fluxOfMessages).blockFirst();
			assertThat(resultMessage.getPayload()).isNotInstanceOf(ErrorFoo.class);
		}
	}

	@Test
	public void testNativeEncodingEnabled() {
		try (ConfigurableApplicationContext context = new SpringApplicationBuilder(
				TestChannelBinderConfiguration
						.getCompleteConfiguration(MyFunctionsConfiguration.class))
								.web(WebApplicationType.NONE)
								.run("--spring.jmx.enabled=false")) {

			Message<Baz> inputMessage = new GenericMessage<>(new Baz());

			StreamFunctionProperties functionProperties = createStreamFunctionPropertiesWithNativeEncoding();

			functionProperties.setDefinition("pojoToPojoNonEmptyPojo");
			FunctionInvoker<Baz, Baz> pojoToPojoSameType = new FunctionInvoker<>(
					functionProperties,
					new FunctionCatalogWrapper(context.getBean(FunctionCatalog.class)),
					context.getBean(FunctionInspector.class),
					context.getBean(CompositeMessageConverterFactory.class));
			Message<Baz> outputMessage = pojoToPojoSameType.apply(Flux.just(inputMessage))
					.blockFirst();
			assertThat(inputMessage.getPayload()).isEqualTo(outputMessage.getPayload());

			Message<Baz> inputMessageWithBaz = new GenericMessage<>(new Baz());

			functionProperties.setDefinition("messageToMessageNoType");
			FunctionInvoker<Baz, Baz> messageToMessageNoType = new FunctionInvoker<>(
					functionProperties,
					new FunctionCatalogWrapper(context.getBean(FunctionCatalog.class)),
					context.getBean(FunctionInspector.class),
					context.getBean(CompositeMessageConverterFactory.class));
			outputMessage = messageToMessageNoType.apply(Flux.just(inputMessageWithBaz))
					.blockFirst();
			assertThat(outputMessage).isInstanceOf(Message.class);

			functionProperties.setDefinition("withExceptionNativeEncodingEnabled");
			FunctionInvoker<Baz, Baz> withException = new FunctionInvoker<>(
					functionProperties,
					new FunctionCatalogWrapper(context.getBean(FunctionCatalog.class)),
					context.getBean(FunctionInspector.class),
					context.getBean(CompositeMessageConverterFactory.class));

			Flux<Message<Baz>> fluxOfMessages = Flux
					.just(new GenericMessage<>(new ErrorBaz()), inputMessage);
			Message<Baz> resultMessage = withException.apply(fluxOfMessages).blockFirst();
			assertThat(resultMessage.getPayload()).isNotInstanceOf(ErrorFoo.class);
		}
	}

	@Test
	public void testWithOutNativeEncodingEnabled() {
		try (ConfigurableApplicationContext context = new SpringApplicationBuilder(
				TestChannelBinderConfiguration
						.getCompleteConfiguration(MyFunctionsConfiguration.class))
								.web(WebApplicationType.NONE)
								.run("--spring.jmx.enabled=false")) {

			Message<Baz> inputMessage = new GenericMessage<>(new Baz());

			StreamFunctionProperties functionProperties = createStreamFunctionProperties();

			functionProperties.setDefinition("pojoToPojoNonEmptyPojo");
			FunctionInvoker<Baz, Baz> pojoToPojoSameType = new FunctionInvoker<>(
					functionProperties,
					new FunctionCatalogWrapper(context.getBean(FunctionCatalog.class)),
					context.getBean(FunctionInspector.class),
					context.getBean(CompositeMessageConverterFactory.class));
			Message<Baz> outputMessage = pojoToPojoSameType.apply(Flux.just(inputMessage))
					.blockFirst();
			assertThat(inputMessage.getPayload())
					.isNotEqualTo(outputMessage.getPayload());

		}
	}

	@Test
	public void testWithFluxedConsumer() {
		try (ConfigurableApplicationContext context = new SpringApplicationBuilder(
				TestChannelBinderConfiguration
						.getCompleteConfiguration(MyFunctionsConfiguration.class))
								.web(WebApplicationType.NONE)
								.run("--spring.jmx.enabled=false")) {

			String value = "Hello";
			Message<String> inputMessage = new GenericMessage<>(value);

			StreamFunctionProperties functionProperties = createStreamFunctionProperties();

			functionProperties.setDefinition("fluxConsumer");
			FunctionInvoker<String, Void> fluxedConsumer = new FunctionInvoker<>(
					functionProperties,
					new FunctionCatalogWrapper(context.getBean(FunctionCatalog.class)),
					context.getBean(FunctionInspector.class),
					context.getBean(CompositeMessageConverterFactory.class));

			fluxedConsumer.apply(Flux.just(inputMessage)).blockFirst();

			assertThat(testWithFluxedConsumerValue).isEqualTo(value);
		}
	}

	private StreamFunctionProperties createStreamFunctionProperties() {
		StreamFunctionProperties functionProperties = new StreamFunctionProperties();
		functionProperties.setInputDestinationName("input");
		functionProperties.setOutputDestinationName("output");
		BindingServiceProperties bindingServiceProperties = new BindingServiceProperties();
		bindingServiceProperties.getConsumerProperties("input").setMaxAttempts(3);
		try {
<<<<<<< HEAD
			Field f = ReflectionUtils.findField(StreamFunctionProperties.class,
					"bindingServiceProperties");
=======
			Field f = ReflectionUtils.findField(StreamFunctionProperties.class, "bindingServiceProperties");
>>>>>>> 5b39e57a
			f.setAccessible(true);
			f.set(functionProperties, bindingServiceProperties);
			return functionProperties;
		}
		catch (Exception e) {
			throw new IllegalStateException(e);
		}
	}

	private StreamFunctionProperties createStreamFunctionPropertiesWithNativeEncoding() {
		StreamFunctionProperties functionProperties = new StreamFunctionProperties();
		functionProperties.setInputDestinationName("input");
		functionProperties.setOutputDestinationName("output");
		BindingServiceProperties bindingServiceProperties = new BindingServiceProperties();
		bindingServiceProperties.getConsumerProperties("input").setMaxAttempts(3);
<<<<<<< HEAD
		bindingServiceProperties.getProducerProperties("output")
				.setUseNativeEncoding(true);
		try {
			Field bspField = ReflectionUtils.findField(StreamFunctionProperties.class,
					"bindingServiceProperties");
=======
		bindingServiceProperties.getProducerProperties("output").setUseNativeEncoding(true);
		try {
			Field bspField = ReflectionUtils.findField(StreamFunctionProperties.class, "bindingServiceProperties");
>>>>>>> 5b39e57a
			bspField.setAccessible(true);
			bspField.set(functionProperties, bindingServiceProperties);
			return functionProperties;
		}
		catch (Exception e) {
			throw new IllegalStateException(e);
		}
	}

	@EnableAutoConfiguration
	@EnableBinding(Processor.class)
	public static class ConverterDoesNotProduceCTConfiguration {

		@Bean
		public Function<String, String> func() {
			return x -> x;
		}

		@StreamMessageConverter
		@Bean
		public MessageConverter customConverter() {
			return new MessageConverter() {

				@Override
				public Message<?> toMessage(Object payload, MessageHeaders headers) {
					return new GenericMessage<byte[]>(((String) payload).getBytes());
				}

				@Override
				public Object fromMessage(Message<?> message, Class<?> targetClass) {
					String contentType = (String) message.getHeaders()
							.get(MessageHeaders.CONTENT_TYPE).toString();
					if (contentType.equals("foo/bar")) {
						return new String((byte[]) message.getPayload());
					}
					return null;
				}
			};
		}

	}

	@EnableAutoConfiguration
	@EnableBinding(Processor.class)
	public static class ConverterInjectingCTConfiguration {

		@Bean
		public Function<String, String> func() {
			return x -> x;
		}

		@StreamMessageConverter
		@Bean
		public MessageConverter customConverter() {
			return new MessageConverter() {

				@Override
				public Message<?> toMessage(Object payload, MessageHeaders headers) {
					return MessageBuilder.withPayload(((String) payload).getBytes())
							.setHeader(MessageHeaders.CONTENT_TYPE, "ping/pong").build();
				}

				@Override
				public Object fromMessage(Message<?> message, Class<?> targetClass) {
					String contentType = (String) message.getHeaders()
							.get(MessageHeaders.CONTENT_TYPE).toString();
					if (contentType.equals("foo/bar")) {
						return new String((byte[]) message.getPayload());
					}
					return null;
				}
			};
		}

	}

	@EnableAutoConfiguration
	public static class MyFunctionsConfiguration {

		@Bean
		public Consumer<Flux<String>> fluxConsumer() {
			return f -> f.subscribe(v -> {
				System.out.println("Consuming flux: " + v);
				testWithFluxedConsumerValue = v;
			});
		}

		@Bean
		public Function<Message<Foo>, Message<Bar>> messageToMessageDifferentType() {
			return x -> MessageBuilder.withPayload(new Bar()).copyHeaders(x.getHeaders())
					.build();
		}

		@Bean
		public Function<Message<?>, Message<?>> messageToMessageAnyType() {
			return x -> MessageBuilder.withPayload(new Bar()).copyHeaders(x.getHeaders())
					.build();
		}

		@Bean
		public Function<Message<?>, Message<?>> messageToMessageNoType() {
			return x -> MessageBuilder.withPayload(new Bar()).copyHeaders(x.getHeaders())
					.build();
		}

		@Bean
		public Function<Message<Foo>, Message<Foo>> messageToMessageSameType() {
			return x -> x;
		}

		@Bean
		public Function<Foo, Foo> pojoToPojoSameType() {
			return x -> x;
		}

		@Bean
		public Function<Baz, Baz> pojoToPojoNonEmptyPojo() {
			return x -> x;
		}

		@Bean
		public Function<Foo, Foo> withException() {
			return x -> {
				if (x instanceof ErrorFoo) {
					System.out.println("Throwing exception ");
					throw new RuntimeException("Boom!");
				}
				else {
					System.out.println("All is good ");
					return x;
				}
			};
		}

		@Bean
		public Function<Baz, Baz> withExceptionNativeEncodingEnabled() {
			return x -> {
				if (x instanceof ErrorBaz) {
					System.out.println("Throwing exception ");
					throw new RuntimeException("Boom!");
				}
				else {
					System.out.println("All is good ");
					return x;
				}
			};
		}

	}

	private static class Foo {

	}

	private static class ErrorFoo extends Foo {

	}

	private static class Bar {

	}

}<|MERGE_RESOLUTION|>--- conflicted
+++ resolved
@@ -110,28 +110,6 @@
 		}
 	}
 
-	@Test
-	public void testFunctionHonorsOutboundBindingContentType() {
-		try (ConfigurableApplicationContext context = new SpringApplicationBuilder(
-				TestChannelBinderConfiguration.getCompleteConfiguration(ConverterDoesNotProduceCTConfiguration.class)).web(
-				WebApplicationType.NONE)
-				.run("--spring.jmx.enabled=false",
-						"--spring.cloud.stream.function.definition=func",
-						"--spring.cloud.stream.bindings.output.contentType=text/plain")) {
-
-			InputDestination inputDestination = context.getBean(InputDestination.class);
-			OutputDestination outputDestination = context.getBean(OutputDestination.class);
-
-			Message<byte[]> inputMessage = MessageBuilder.withPayload("{\"name\":\"bob\"}".getBytes())
-					.setHeader(MessageHeaders.CONTENT_TYPE, "foo/bar").build();
-			inputDestination.send(inputMessage);
-
-			Message<byte[]> outputMessage = outputDestination.receive();
-			assertEquals("text/plain", outputMessage.getHeaders().get(MessageHeaders.CONTENT_TYPE).toString());
-
-		}
-	}
-
 	@EnableAutoConfiguration
 	@EnableBinding(Processor.class)
 	public static class ConverterDoesNotProduceCTConfiguration {
@@ -162,28 +140,6 @@
 		}
 	}
 
-	@Test
-	public void testFunctionHonorsConverterSetContentType() {
-		try (ConfigurableApplicationContext context = new SpringApplicationBuilder(
-				TestChannelBinderConfiguration.getCompleteConfiguration(ConverterInjectingCTConfiguration.class)).web(
-				WebApplicationType.NONE)
-				.run("--spring.jmx.enabled=false",
-						"--spring.cloud.stream.function.definition=func",
-						"--spring.cloud.stream.bindings.output.contentType=text/plain")) {
-
-			InputDestination inputDestination = context.getBean(InputDestination.class);
-			OutputDestination outputDestination = context.getBean(OutputDestination.class);
-
-			Message<byte[]> inputMessage = MessageBuilder.withPayload("{\"name\":\"bob\"}".getBytes())
-					.setHeader(MessageHeaders.CONTENT_TYPE, "foo/bar").build();
-			inputDestination.send(inputMessage);
-
-			Message<byte[]> outputMessage = outputDestination.receive();
-			assertEquals("ping/pong", outputMessage.getHeaders().get(MessageHeaders.CONTENT_TYPE).toString());
-
-		}
-	}
-
 	@EnableAutoConfiguration
 	@EnableBinding(Processor.class)
 	public static class ConverterInjectingCTConfiguration {
@@ -377,12 +333,8 @@
 		BindingServiceProperties bindingServiceProperties = new BindingServiceProperties();
 		bindingServiceProperties.getConsumerProperties("input").setMaxAttempts(3);
 		try {
-<<<<<<< HEAD
 			Field f = ReflectionUtils.findField(StreamFunctionProperties.class,
 					"bindingServiceProperties");
-=======
-			Field f = ReflectionUtils.findField(StreamFunctionProperties.class, "bindingServiceProperties");
->>>>>>> 5b39e57a
 			f.setAccessible(true);
 			f.set(functionProperties, bindingServiceProperties);
 			return functionProperties;
@@ -398,17 +350,11 @@
 		functionProperties.setOutputDestinationName("output");
 		BindingServiceProperties bindingServiceProperties = new BindingServiceProperties();
 		bindingServiceProperties.getConsumerProperties("input").setMaxAttempts(3);
-<<<<<<< HEAD
 		bindingServiceProperties.getProducerProperties("output")
 				.setUseNativeEncoding(true);
 		try {
 			Field bspField = ReflectionUtils.findField(StreamFunctionProperties.class,
 					"bindingServiceProperties");
-=======
-		bindingServiceProperties.getProducerProperties("output").setUseNativeEncoding(true);
-		try {
-			Field bspField = ReflectionUtils.findField(StreamFunctionProperties.class, "bindingServiceProperties");
->>>>>>> 5b39e57a
 			bspField.setAccessible(true);
 			bspField.set(functionProperties, bindingServiceProperties);
 			return functionProperties;
@@ -416,73 +362,6 @@
 		catch (Exception e) {
 			throw new IllegalStateException(e);
 		}
-	}
-
-	@EnableAutoConfiguration
-	@EnableBinding(Processor.class)
-	public static class ConverterDoesNotProduceCTConfiguration {
-
-		@Bean
-		public Function<String, String> func() {
-			return x -> x;
-		}
-
-		@StreamMessageConverter
-		@Bean
-		public MessageConverter customConverter() {
-			return new MessageConverter() {
-
-				@Override
-				public Message<?> toMessage(Object payload, MessageHeaders headers) {
-					return new GenericMessage<byte[]>(((String) payload).getBytes());
-				}
-
-				@Override
-				public Object fromMessage(Message<?> message, Class<?> targetClass) {
-					String contentType = (String) message.getHeaders()
-							.get(MessageHeaders.CONTENT_TYPE).toString();
-					if (contentType.equals("foo/bar")) {
-						return new String((byte[]) message.getPayload());
-					}
-					return null;
-				}
-			};
-		}
-
-	}
-
-	@EnableAutoConfiguration
-	@EnableBinding(Processor.class)
-	public static class ConverterInjectingCTConfiguration {
-
-		@Bean
-		public Function<String, String> func() {
-			return x -> x;
-		}
-
-		@StreamMessageConverter
-		@Bean
-		public MessageConverter customConverter() {
-			return new MessageConverter() {
-
-				@Override
-				public Message<?> toMessage(Object payload, MessageHeaders headers) {
-					return MessageBuilder.withPayload(((String) payload).getBytes())
-							.setHeader(MessageHeaders.CONTENT_TYPE, "ping/pong").build();
-				}
-
-				@Override
-				public Object fromMessage(Message<?> message, Class<?> targetClass) {
-					String contentType = (String) message.getHeaders()
-							.get(MessageHeaders.CONTENT_TYPE).toString();
-					if (contentType.equals("foo/bar")) {
-						return new String((byte[]) message.getPayload());
-					}
-					return null;
-				}
-			};
-		}
-
 	}
 
 	@EnableAutoConfiguration
